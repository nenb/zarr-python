--- conflicted
+++ resolved
@@ -56,7 +56,7 @@
     init_array,
     init_group,
     meta_root,
-    normalize_store_arg
+    normalize_store_arg,
 )
 from zarr._storage.v3 import (
     ABSStoreV3,
@@ -77,14 +77,10 @@
 # noinspection PyMethodMayBeStatic
 
 
-class TestArray():
+class TestArray:
     version = 2
-<<<<<<< HEAD
     root = ""
-    KVStoreClass = KVStore
-=======
-    root = ''
-    path = ''
+    path = ""
     compressor = Zlib(level=1)
     filters = None
     dimension_separator: Literal["/", ".", None] = None
@@ -117,7 +113,7 @@
             "compressor": kwargs.pop("compressor", self.compressor),
             "chunk_store": chunk_store,
             "storage_transformers": self.create_storage_transformers(shape),
-            "filters": kwargs.pop("filters", self.create_filters(kwargs.get("dtype", None)))
+            "filters": kwargs.pop("filters", self.create_filters(kwargs.get("dtype", None))),
         }
 
         # keyword arguments for array instantiation
@@ -134,7 +130,6 @@
         init_array(store, shape, **{**init_array_kwargs, **kwargs})
 
         return Array(store, **access_array_kwargs)
->>>>>>> 1558041d
 
     def test_array_init(self):
 
@@ -152,8 +147,7 @@
         store.close()
 
         # initialize at path
-<<<<<<< HEAD
-        store = self.KVStoreClass(dict())
+        store = self.create_store()
         init_array(store, shape=100, chunks=10, path="foo/bar", dtype="<f8")
         a = Array(store, path="foo/bar", zarr_version=self.version)
         assert isinstance(a, Array)
@@ -162,59 +156,19 @@
         assert "foo/bar" == a.path
         assert "/foo/bar" == a.name
         assert "bar" == a.basename
-        assert store is a.store
-        if self.version == 2:
-            assert "8fecb7a17ea1493d9c1430d04437b4f5b0b34985" == a.hexdigest()
-        else:
-            assert "968dccbbfc0139f703ead2fd1d503ad6e44db307" == a.hexdigest()
-=======
-        store = self.create_store()
-        init_array(store, shape=100, chunks=10, path='foo/bar', dtype='<f8')
-        a = Array(store, path='foo/bar', zarr_version=self.version)
-        assert isinstance(a, Array)
-        assert (100,) == a.shape
-        assert (10,) == a.chunks
-        assert 'foo/bar' == a.path
-        assert '/foo/bar' == a.name
-        assert 'bar' == a.basename
         assert a.store == normalize_store_arg(store)
 
->>>>>>> 1558041d
         # store not initialized
         store = self.create_store()
         with pytest.raises(ValueError):
             Array(store, zarr_version=self.version)
 
         # group is in the way
-<<<<<<< HEAD
-        store = self.KVStoreClass(dict())
+        store = self.create_store()
         init_group(store, path="baz")
-=======
-        store = self.create_store()
-        init_group(store, path='baz')
->>>>>>> 1558041d
         with pytest.raises(ValueError):
             Array(store, path="baz", zarr_version=self.version)
 
-<<<<<<< HEAD
-    def create_array(self, read_only=False, **kwargs):
-        store = self.KVStoreClass(dict())
-        kwargs.setdefault("compressor", Zlib(level=1))
-        cache_metadata = kwargs.pop("cache_metadata", True)
-        cache_attrs = kwargs.pop("cache_attrs", True)
-        write_empty_chunks = kwargs.pop("write_empty_chunks", True)
-        init_array(store, **kwargs)
-        return Array(
-            store,
-            read_only=read_only,
-            cache_metadata=cache_metadata,
-            cache_attrs=cache_attrs,
-            write_empty_chunks=write_empty_chunks,
-            zarr_version=self.version,
-        )
-
-=======
->>>>>>> 1558041d
     def test_store_has_text_keys(self):
         # Initialize array
         np.random.seed(42)
@@ -282,11 +236,7 @@
             if self.version == 2:
                 z.store[z._key_prefix + "foo"] = list(range(10))
             else:
-<<<<<<< HEAD
-                z.store["meta/root/foo"] = list(range(10))
-=======
-                z.store[f'meta/root{z.name}/foo'] = list(range(10))
->>>>>>> 1558041d
+                z.store[f"meta/root{z.name}/foo"] = list(range(10))
             assert -1 == z.nbytes_stored
         except TypeError:
             pass
@@ -1665,26 +1615,8 @@
 
 
 class TestArrayWithPath(TestArray):
-<<<<<<< HEAD
-    @staticmethod
-    def create_array(read_only=False, **kwargs):
-        store = KVStore(dict())
-        cache_metadata = kwargs.pop("cache_metadata", True)
-        cache_attrs = kwargs.pop("cache_attrs", True)
-        write_empty_chunks = kwargs.pop("write_empty_chunks", True)
-        init_array(store, path="foo/bar", **kwargs)
-        return Array(
-            store,
-            path="foo/bar",
-            read_only=read_only,
-            cache_metadata=cache_metadata,
-            cache_attrs=cache_attrs,
-            write_empty_chunks=write_empty_chunks,
-        )
-=======
     path = "foo/bar"
     compressor = Blosc()
->>>>>>> 1558041d
 
     def test_nchunks_initialized(self):
         pass
@@ -1718,30 +1650,10 @@
 
 
 class TestArrayWithChunkStore(TestArray):
-<<<<<<< HEAD
-    @staticmethod
-    def create_array(read_only=False, **kwargs):
-        store = KVStore(dict())
-        # separate chunk store
-        chunk_store = KVStore(dict())
-        cache_metadata = kwargs.pop("cache_metadata", True)
-        cache_attrs = kwargs.pop("cache_attrs", True)
-        write_empty_chunks = kwargs.pop("write_empty_chunks", True)
-        init_array(store, chunk_store=chunk_store, **kwargs)
-        return Array(
-            store,
-            read_only=read_only,
-            chunk_store=chunk_store,
-            cache_metadata=cache_metadata,
-            cache_attrs=cache_attrs,
-            write_empty_chunks=write_empty_chunks,
-        )
-=======
     compressor = Blosc()
 
     def create_chunk_store(self):
         return KVStore(dict())
->>>>>>> 1558041d
 
     def expected(self):
         return [
@@ -1769,31 +1681,11 @@
 
 
 class TestArrayWithDirectoryStore(TestArray):
-<<<<<<< HEAD
-    @staticmethod
-    def create_array(read_only=False, **kwargs):
-        path = mkdtemp()
-        atexit.register(shutil.rmtree, path)
-        store = DirectoryStore(path)
-        cache_metadata = kwargs.pop("cache_metadata", True)
-        cache_attrs = kwargs.pop("cache_attrs", True)
-        write_empty_chunks = kwargs.pop("write_empty_chunks", True)
-        kwargs.setdefault("compressor", Zlib(1))
-        init_array(store, **kwargs)
-        return Array(
-            store,
-            read_only=read_only,
-            cache_metadata=cache_metadata,
-            cache_attrs=cache_attrs,
-            write_empty_chunks=write_empty_chunks,
-        )
-=======
     def create_store(self):
         path = mkdtemp()
         atexit.register(shutil.rmtree, path)
         store = DirectoryStore(path)
         return store
->>>>>>> 1558041d
 
     def test_nbytes_stored(self):
 
@@ -1818,36 +1710,12 @@
 
 @skip_test_env_var("ZARR_TEST_ABS")
 class TestArrayWithABSStore(TestArray):
-<<<<<<< HEAD
-    @staticmethod
-    def absstore():
-=======
-
     def create_store(self):
->>>>>>> 1558041d
         client = abs_container()
         store = ABSStore(client=client)
         store.rmdir()
         return store
 
-<<<<<<< HEAD
-    def create_array(self, read_only=False, **kwargs):
-        store = self.absstore()
-        kwargs.setdefault("compressor", Zlib(1))
-        cache_metadata = kwargs.pop("cache_metadata", True)
-        cache_attrs = kwargs.pop("cache_attrs", True)
-        write_empty_chunks = kwargs.pop("write_empty_chunks", True)
-        init_array(store, **kwargs)
-        return Array(
-            store,
-            read_only=read_only,
-            cache_metadata=cache_metadata,
-            cache_attrs=cache_attrs,
-            write_empty_chunks=write_empty_chunks,
-        )
-
-=======
->>>>>>> 1558041d
     @pytest.mark.xfail
     def test_nbytes_stored(self):
         return super().test_nbytes_stored()
@@ -1859,31 +1727,11 @@
 
 
 class TestArrayWithNestedDirectoryStore(TestArrayWithDirectoryStore):
-<<<<<<< HEAD
-    @staticmethod
-    def create_array(read_only=False, **kwargs):
-        path = mkdtemp()
-        atexit.register(shutil.rmtree, path)
-        store = NestedDirectoryStore(path)
-        cache_metadata = kwargs.pop("cache_metadata", True)
-        cache_attrs = kwargs.pop("cache_attrs", True)
-        write_empty_chunks = kwargs.pop("write_empty_chunks", True)
-        kwargs.setdefault("compressor", Zlib(1))
-        init_array(store, **kwargs)
-        return Array(
-            store,
-            read_only=read_only,
-            cache_metadata=cache_metadata,
-            cache_attrs=cache_attrs,
-            write_empty_chunks=write_empty_chunks,
-        )
-=======
     def create_store(self):
         path = mkdtemp()
         atexit.register(shutil.rmtree, path)
         store = NestedDirectoryStore(path)
         return store
->>>>>>> 1558041d
 
     def expected(self):
         return [
@@ -1896,32 +1744,11 @@
 
 
 class TestArrayWithN5Store(TestArrayWithDirectoryStore):
-<<<<<<< HEAD
-    @staticmethod
-    def create_array(read_only=False, **kwargs):
-        path = mkdtemp()
-        atexit.register(shutil.rmtree, path)
-        store = N5Store(path)
-        cache_metadata = kwargs.pop("cache_metadata", True)
-        cache_attrs = kwargs.pop("cache_attrs", True)
-        write_empty_chunks = kwargs.pop("write_empty_chunks", True)
-        kwargs.setdefault("compressor", Zlib(1))
-        init_array(store, **kwargs)
-        return Array(
-            store,
-            read_only=read_only,
-            cache_metadata=cache_metadata,
-            cache_attrs=cache_attrs,
-            write_empty_chunks=write_empty_chunks,
-        )
-=======
-
     def create_store(self):
         path = mkdtemp()
         atexit.register(shutil.rmtree, path)
         store = N5Store(path)
         return store
->>>>>>> 1558041d
 
     def test_array_0d(self):
         # test behaviour for array with 0 dimensions
@@ -2212,45 +2039,6 @@
 
 @pytest.mark.skipif(have_fsspec is False, reason="needs fsspec")
 class TestArrayWithN5FSStore(TestArrayWithN5Store):
-<<<<<<< HEAD
-    @staticmethod
-    def create_array(read_only=False, **kwargs):
-        path = mkdtemp()
-        atexit.register(shutil.rmtree, path)
-        store = N5FSStore(path)
-        cache_metadata = kwargs.pop("cache_metadata", True)
-        cache_attrs = kwargs.pop("cache_attrs", True)
-        kwargs.setdefault("compressor", Zlib(1))
-        write_empty_chunks = kwargs.pop("write_empty_chunks", True)
-        init_array(store, **kwargs)
-        return Array(
-            store,
-            read_only=read_only,
-            cache_metadata=cache_metadata,
-            cache_attrs=cache_attrs,
-            write_empty_chunks=write_empty_chunks,
-        )
-
-
-class TestArrayWithDBMStore(TestArray):
-    @staticmethod
-    def create_array(read_only=False, **kwargs):
-        path = mktemp(suffix=".anydbm")
-        atexit.register(atexit_rmglob, path + "*")
-        store = DBMStore(path, flag="n")
-        cache_metadata = kwargs.pop("cache_metadata", True)
-        cache_attrs = kwargs.pop("cache_attrs", True)
-        write_empty_chunks = kwargs.pop("write_empty_chunks", True)
-        kwargs.setdefault("compressor", Zlib(1))
-        init_array(store, **kwargs)
-        return Array(
-            store,
-            read_only=read_only,
-            cache_attrs=cache_attrs,
-            cache_metadata=cache_metadata,
-            write_empty_chunks=write_empty_chunks,
-        )
-=======
     def create_store(self):
         path = mkdtemp()
         atexit.register(shutil.rmtree, path)
@@ -2259,79 +2047,35 @@
 
 
 class TestArrayWithDBMStore(TestArray):
-
     def create_store(self):
         path = mktemp(suffix=".anydbm")
         atexit.register(atexit_rmglob, path + "*")
         store = DBMStore(path, flag="n")
         return store
->>>>>>> 1558041d
 
     def test_nbytes_stored(self):
         pass  # not implemented
 
 
 class TestArrayWithDBMStoreBerkeleyDB(TestArray):
-<<<<<<< HEAD
-    @staticmethod
-    def create_array(read_only=False, **kwargs):
-=======
-
     def create_store(self):
->>>>>>> 1558041d
         bsddb3 = pytest.importorskip("bsddb3")
         path = mktemp(suffix=".dbm")
         atexit.register(os.remove, path)
         store = DBMStore(path, flag="n", open=bsddb3.btopen)
-<<<<<<< HEAD
-        cache_metadata = kwargs.pop("cache_metadata", True)
-        cache_attrs = kwargs.pop("cache_attrs", True)
-        write_empty_chunks = kwargs.pop("write_empty_chunks", True)
-        kwargs.setdefault("compressor", Zlib(1))
-        init_array(store, **kwargs)
-        return Array(
-            store,
-            read_only=read_only,
-            cache_metadata=cache_metadata,
-            cache_attrs=cache_attrs,
-            write_empty_chunks=write_empty_chunks,
-        )
-=======
         return store
->>>>>>> 1558041d
 
     def test_nbytes_stored(self):
         pass  # not implemented
 
 
 class TestArrayWithLMDBStore(TestArray):
-<<<<<<< HEAD
-    @staticmethod
-    def create_array(read_only=False, **kwargs):
-=======
-
     def create_store(self):
->>>>>>> 1558041d
         pytest.importorskip("lmdb")
         path = mktemp(suffix=".lmdb")
         atexit.register(atexit_rmtree, path)
         store = LMDBStore(path, buffers=True)
-<<<<<<< HEAD
-        cache_metadata = kwargs.pop("cache_metadata", True)
-        cache_attrs = kwargs.pop("cache_attrs", True)
-        write_empty_chunks = kwargs.pop("write_empty_chunks", True)
-        kwargs.setdefault("compressor", Zlib(1))
-        init_array(store, **kwargs)
-        return Array(
-            store,
-            read_only=read_only,
-            cache_metadata=cache_metadata,
-            cache_attrs=cache_attrs,
-            write_empty_chunks=write_empty_chunks,
-        )
-=======
         return store
->>>>>>> 1558041d
 
     def test_store_has_bytes_values(self):
         pass  # returns values as memoryviews/buffers instead of bytes
@@ -2341,89 +2085,31 @@
 
 
 class TestArrayWithLMDBStoreNoBuffers(TestArray):
-<<<<<<< HEAD
-    @staticmethod
-    def create_array(read_only=False, **kwargs):
-=======
-
     def create_store(self):
->>>>>>> 1558041d
         pytest.importorskip("lmdb")
         path = mktemp(suffix=".lmdb")
         atexit.register(atexit_rmtree, path)
         store = LMDBStore(path, buffers=False)
-<<<<<<< HEAD
-        cache_metadata = kwargs.pop("cache_metadata", True)
-        cache_attrs = kwargs.pop("cache_attrs", True)
-        write_empty_chunks = kwargs.pop("write_empty_chunks", True)
-        kwargs.setdefault("compressor", Zlib(1))
-        init_array(store, **kwargs)
-        return Array(
-            store,
-            read_only=read_only,
-            cache_metadata=cache_metadata,
-            cache_attrs=cache_attrs,
-            write_empty_chunks=write_empty_chunks,
-        )
-=======
         return store
->>>>>>> 1558041d
 
     def test_nbytes_stored(self):
         pass  # not implemented
 
 
 class TestArrayWithSQLiteStore(TestArray):
-<<<<<<< HEAD
-    @staticmethod
-    def create_array(read_only=False, **kwargs):
-=======
     def create_store(self):
->>>>>>> 1558041d
         pytest.importorskip("sqlite3")
         path = mktemp(suffix=".db")
         atexit.register(atexit_rmtree, path)
         store = SQLiteStore(path)
-<<<<<<< HEAD
-        cache_metadata = kwargs.pop("cache_metadata", True)
-        cache_attrs = kwargs.pop("cache_attrs", True)
-        write_empty_chunks = kwargs.pop("write_empty_chunks", True)
-        kwargs.setdefault("compressor", Zlib(1))
-        init_array(store, **kwargs)
-        return Array(
-            store,
-            read_only=read_only,
-            cache_metadata=cache_metadata,
-            cache_attrs=cache_attrs,
-            write_empty_chunks=write_empty_chunks,
-        )
-=======
         return store
->>>>>>> 1558041d
 
     def test_nbytes_stored(self):
         pass  # not implemented
 
 
 class TestArrayWithNoCompressor(TestArray):
-<<<<<<< HEAD
-    def create_array(self, read_only=False, **kwargs):
-        store = KVStore(dict())
-        kwargs.setdefault("compressor", None)
-        cache_metadata = kwargs.pop("cache_metadata", True)
-        cache_attrs = kwargs.pop("cache_attrs", True)
-        write_empty_chunks = kwargs.pop("write_empty_chunks", True)
-        init_array(store, **kwargs)
-        return Array(
-            store,
-            read_only=read_only,
-            cache_metadata=cache_metadata,
-            cache_attrs=cache_attrs,
-            write_empty_chunks=write_empty_chunks,
-        )
-=======
     compressor = None
->>>>>>> 1558041d
 
     def expected(self):
         return [
@@ -2436,26 +2122,8 @@
 
 
 class TestArrayWithBZ2Compressor(TestArray):
-<<<<<<< HEAD
-    def create_array(self, read_only=False, **kwargs):
-        store = KVStore(dict())
-        compressor = BZ2(level=1)
-        kwargs.setdefault("compressor", compressor)
-        cache_metadata = kwargs.pop("cache_metadata", True)
-        cache_attrs = kwargs.pop("cache_attrs", True)
-        write_empty_chunks = kwargs.pop("write_empty_chunks", True)
-        init_array(store, **kwargs)
-        return Array(
-            store,
-            read_only=read_only,
-            cache_metadata=cache_metadata,
-            cache_attrs=cache_attrs,
-            write_empty_chunks=write_empty_chunks,
-        )
-=======
 
     compressor = BZ2(level=1)
->>>>>>> 1558041d
 
     def expected(self):
         return [
@@ -2468,26 +2136,8 @@
 
 
 class TestArrayWithBloscCompressor(TestArray):
-<<<<<<< HEAD
-    def create_array(self, read_only=False, **kwargs):
-        store = KVStore(dict())
-        compressor = Blosc(cname="zstd", clevel=1, shuffle=1)
-        kwargs.setdefault("compressor", compressor)
-        cache_metadata = kwargs.pop("cache_metadata", True)
-        cache_attrs = kwargs.pop("cache_attrs", True)
-        write_empty_chunks = kwargs.pop("write_empty_chunks", True)
-        init_array(store, **kwargs)
-        return Array(
-            store,
-            read_only=read_only,
-            cache_metadata=cache_metadata,
-            cache_attrs=cache_attrs,
-            write_empty_chunks=write_empty_chunks,
-        )
-=======
 
     compressor = Blosc(cname="zstd", clevel=1, shuffle=1)
->>>>>>> 1558041d
 
     def expected(self):
         return [
@@ -2507,26 +2157,8 @@
 
 @unittest.skipIf(LZMA is None, "LZMA codec not available")
 class TestArrayWithLZMACompressor(TestArray):
-<<<<<<< HEAD
-    def create_array(self, read_only=False, **kwargs):
-        store = KVStore(dict())
-        compressor = LZMA(preset=1)
-        kwargs.setdefault("compressor", compressor)
-        cache_metadata = kwargs.pop("cache_metadata", True)
-        cache_attrs = kwargs.pop("cache_attrs", True)
-        write_empty_chunks = kwargs.pop("write_empty_chunks", True)
-        init_array(store, **kwargs)
-        return Array(
-            store,
-            read_only=read_only,
-            cache_metadata=cache_metadata,
-            cache_attrs=cache_attrs,
-            write_empty_chunks=write_empty_chunks,
-        )
-=======
 
     compressor = LZMA(preset=1)
->>>>>>> 1558041d
 
     def expected(self):
         return [
@@ -2539,30 +2171,6 @@
 
 
 class TestArrayWithFilters(TestArray):
-<<<<<<< HEAD
-    @staticmethod
-    def create_array(read_only=False, **kwargs):
-        store = KVStore(dict())
-        dtype = kwargs.get("dtype")
-        filters = [
-            Delta(dtype=dtype),
-            FixedScaleOffset(dtype=dtype, scale=1, offset=0),
-        ]
-        kwargs.setdefault("filters", filters)
-        compressor = Zlib(1)
-        kwargs.setdefault("compressor", compressor)
-        cache_metadata = kwargs.pop("cache_metadata", True)
-        cache_attrs = kwargs.pop("cache_attrs", True)
-        write_empty_chunks = kwargs.pop("write_empty_chunks", True)
-        init_array(store, **kwargs)
-        return Array(
-            store,
-            read_only=read_only,
-            cache_attrs=cache_attrs,
-            cache_metadata=cache_metadata,
-            write_empty_chunks=write_empty_chunks,
-        )
-=======
 
     compressor = Zlib(1)
 
@@ -2570,8 +2178,7 @@
         return (
             Delta(dtype=dtype),
             FixedScaleOffset(dtype=dtype, scale=1, offset=0),
-            )
->>>>>>> 1558041d
+        )
 
     def expected(self):
         return [
@@ -2698,27 +2305,8 @@
 
 
 class TestArrayWithCustomMapping(TestArray):
-<<<<<<< HEAD
-    @staticmethod
-    def create_array(read_only=False, **kwargs):
-        store = CustomMapping()
-        kwargs.setdefault("compressor", Zlib(1))
-        cache_metadata = kwargs.pop("cache_metadata", True)
-        cache_attrs = kwargs.pop("cache_attrs", True)
-        write_empty_chunks = kwargs.pop("write_empty_chunks", True)
-        init_array(store, **kwargs)
-        return Array(
-            store,
-            read_only=read_only,
-            cache_metadata=cache_metadata,
-            cache_attrs=cache_attrs,
-            write_empty_chunks=write_empty_chunks,
-        )
-=======
-
     def create_store(self):
         return CustomMapping()
->>>>>>> 1558041d
 
     def test_nbytes_stored(self):
         z = self.create_array(shape=1000, chunks=100)
@@ -2728,25 +2316,6 @@
 
 
 class TestArrayNoCache(TestArray):
-<<<<<<< HEAD
-    @staticmethod
-    def create_array(read_only=False, **kwargs):
-        store = KVStore(dict())
-        kwargs.setdefault("compressor", Zlib(level=1))
-        cache_metadata = kwargs.pop("cache_metadata", True)
-        cache_attrs = kwargs.pop("cache_attrs", True)
-        write_empty_chunks = kwargs.pop("write_empty_chunks", True)
-        init_array(store, **kwargs)
-        return Array(
-            store,
-            read_only=read_only,
-            cache_metadata=cache_metadata,
-            cache_attrs=cache_attrs,
-            write_empty_chunks=write_empty_chunks,
-        )
-
-=======
->>>>>>> 1558041d
     def test_cache_metadata(self):
         a1 = self.create_array(shape=100, chunks=10, dtype="i1", cache_metadata=False)
         path = None if self.version == 2 else a1.path
@@ -2810,38 +2379,14 @@
 
 
 class TestArrayWithStoreCache(TestArray):
-<<<<<<< HEAD
-    @staticmethod
-    def create_array(read_only=False, **kwargs):
-        store = LRUStoreCache(dict(), max_size=None)
-        kwargs.setdefault("compressor", Zlib(level=1))
-        cache_metadata = kwargs.pop("cache_metadata", True)
-        cache_attrs = kwargs.pop("cache_attrs", True)
-        write_empty_chunks = kwargs.pop("write_empty_chunks", True)
-        init_array(store, **kwargs)
-        return Array(
-            store,
-            read_only=read_only,
-            cache_metadata=cache_metadata,
-            cache_attrs=cache_attrs,
-            write_empty_chunks=write_empty_chunks,
-        )
-=======
     def create_store(self):
         return LRUStoreCache(dict(), max_size=None)
->>>>>>> 1558041d
 
     def test_store_has_bytes_values(self):
         # skip as the cache has no control over how the store provides values
         pass
 
 
-<<<<<<< HEAD
-fsspec_mapper_kwargs = {"check": True, "create": True, "missing_exceptions": None}
-
-
-=======
->>>>>>> 1558041d
 @pytest.mark.skipif(have_fsspec is False, reason="needs fsspec")
 class TestArrayWithFSStore(TestArray):
     compressor = Blosc()
@@ -2850,31 +2395,16 @@
     def create_store(self):
         path = mkdtemp()
         atexit.register(shutil.rmtree, path)
-<<<<<<< HEAD
-        key_separator = kwargs.pop("key_separator", ".")
-        store = FSStore(path, key_separator=key_separator, auto_mkdir=True, **fsspec_mapper_kwargs)
-        cache_metadata = kwargs.pop("cache_metadata", True)
-        cache_attrs = kwargs.pop("cache_attrs", True)
-        write_empty_chunks = kwargs.pop("write_empty_chunks", True)
-        kwargs.setdefault("compressor", Blosc())
-        init_array(store, **kwargs)
-        return Array(
-            store,
-            read_only=read_only,
-            cache_metadata=cache_metadata,
-            cache_attrs=cache_attrs,
-            write_empty_chunks=write_empty_chunks,
+        key_separator = self.dimension_separator
+        store = FSStore(
+            path,
+            key_separator=key_separator,
+            auto_mkdir=True,
+            check=True,
+            create=True,
+            missing_exceptions=None,
         )
-=======
-        key_separator = self.dimension_separator
-        store = FSStore(path,
-                        key_separator=key_separator,
-                        auto_mkdir=True,
-                        check=True,
-                        create=True,
-                        missing_exceptions=None)
         return store
->>>>>>> 1558041d
 
     def expected(self):
         return [
@@ -2897,31 +2427,16 @@
         fs = LocalFileSystem(auto_mkdir=True)
         path = mkdtemp()
         atexit.register(shutil.rmtree, path)
-<<<<<<< HEAD
-        key_separator = kwargs.pop("key_separator", ".")
-        store = FSStore(path, fs=fs, key_separator=key_separator, **fsspec_mapper_kwargs)
-        cache_metadata = kwargs.pop("cache_metadata", True)
-        cache_attrs = kwargs.pop("cache_attrs", True)
-        write_empty_chunks = kwargs.pop("write_empty_chunks", True)
-        kwargs.setdefault("compressor", Blosc())
-        init_array(store, **kwargs)
-        return Array(
-            store,
-            read_only=read_only,
-            cache_metadata=cache_metadata,
-            cache_attrs=cache_attrs,
-            write_empty_chunks=write_empty_chunks,
+        key_separator = self.dimension_separator
+        store = FSStore(
+            path,
+            fs=fs,
+            key_separator=key_separator,
+            check=True,
+            create=True,
+            missing_exceptions=None,
         )
-=======
-        key_separator = self.dimension_separator
-        store = FSStore(path,
-                        fs=fs,
-                        key_separator=key_separator,
-                        check=True,
-                        create=True,
-                        missing_exceptions=None)
         return store
->>>>>>> 1558041d
 
     def expected(self):
         return [
@@ -2942,23 +2457,7 @@
         path = mkdtemp()
         atexit.register(shutil.rmtree, path)
         store = FSStore(path)
-<<<<<<< HEAD
-        cache_metadata = kwargs.pop("cache_metadata", True)
-        cache_attrs = kwargs.pop("cache_attrs", True)
-        write_empty_chunks = kwargs.pop("write_empty_chunks", True)
-        kwargs.setdefault("compressor", Blosc(blocksize=256))
-        init_array(store, **kwargs)
-        return Array(
-            store,
-            read_only=read_only,
-            cache_metadata=cache_metadata,
-            cache_attrs=cache_attrs,
-            partial_decompress=True,
-            write_empty_chunks=write_empty_chunks,
-        )
-=======
         return store
->>>>>>> 1558041d
 
     def expected(self):
         return [
@@ -2997,31 +2496,9 @@
 
 
 @pytest.mark.skipif(have_fsspec is False, reason="needs fsspec")
-<<<<<<< HEAD
-class TestArrayWithFSStoreNested(TestArray):
-    @staticmethod
-    def create_array(read_only=False, **kwargs):
-        path = mkdtemp()
-        atexit.register(shutil.rmtree, path)
-        key_separator = kwargs.pop("key_separator", "/")
-        store = FSStore(path, key_separator=key_separator, auto_mkdir=True)
-        cache_metadata = kwargs.pop("cache_metadata", True)
-        cache_attrs = kwargs.pop("cache_attrs", True)
-        write_empty_chunks = kwargs.pop("write_empty_chunks", True)
-        kwargs.setdefault("compressor", Blosc())
-        init_array(store, **kwargs)
-        return Array(
-            store,
-            read_only=read_only,
-            cache_metadata=cache_metadata,
-            cache_attrs=cache_attrs,
-            write_empty_chunks=write_empty_chunks,
-        )
-=======
 class TestArrayWithFSStoreNested(TestArrayWithFSStore):
     compressor = Blosc()
     dimension_separator = "/"
->>>>>>> 1558041d
 
     def expected(self):
         return [
@@ -3034,33 +2511,10 @@
 
 
 @pytest.mark.skipif(have_fsspec is False, reason="needs fsspec")
-<<<<<<< HEAD
-class TestArrayWithFSStoreNestedPartialRead(TestArray):
-    @staticmethod
-    def create_array(read_only=False, **kwargs):
-        path = mkdtemp()
-        atexit.register(shutil.rmtree, path)
-        key_separator = kwargs.pop("key_separator", "/")
-        store = FSStore(path, key_separator=key_separator, auto_mkdir=True)
-        cache_metadata = kwargs.pop("cache_metadata", True)
-        cache_attrs = kwargs.pop("cache_attrs", True)
-        write_empty_chunks = kwargs.pop("write_empty_chunks", True)
-        kwargs.setdefault("compressor", Blosc())
-        init_array(store, **kwargs)
-        return Array(
-            store,
-            read_only=read_only,
-            cache_metadata=cache_metadata,
-            cache_attrs=cache_attrs,
-            partial_decompress=True,
-            write_empty_chunks=write_empty_chunks,
-        )
-=======
 class TestArrayWithFSStoreNestedPartialRead(TestArrayWithFSStore):
     compressor = Blosc()
     dimension_separator = "/"
     partial_decompress = True
->>>>>>> 1558041d
 
     def expected(self):
         return [
@@ -3127,31 +2581,7 @@
 
 
 @pytest.mark.skipif(not v3_api_available, reason="V3 is disabled")
-<<<<<<< HEAD
-class TestArrayWithPathV3(TestArrayWithPath):
-
-    version = 3
-
-    @staticmethod
-    def create_array(array_path="arr1", read_only=False, **kwargs):
-        store = KVStoreV3(dict())
-        kwargs.setdefault("compressor", Zlib(level=1))
-        cache_metadata = kwargs.pop("cache_metadata", True)
-        cache_attrs = kwargs.pop("cache_attrs", True)
-        write_empty_chunks = kwargs.pop("write_empty_chunks", True)
-        init_array(store, path=array_path, **kwargs)
-        return Array(
-            store,
-            path=array_path,
-            read_only=read_only,
-            cache_metadata=cache_metadata,
-            cache_attrs=cache_attrs,
-            write_empty_chunks=write_empty_chunks,
-        )
-=======
 class TestArrayWithPathV3(TestArrayV3):
->>>>>>> 1558041d
-
     def test_array_init(self):
 
         store = self.create_store()
@@ -3169,15 +2599,9 @@
         assert "968dccbbfc0139f703ead2fd1d503ad6e44db307" == b.hexdigest()
 
         # initialize at path
-<<<<<<< HEAD
-        store = KVStoreV3(dict())
+        store = self.create_store()
         path = "foo/bar"
         init_array(store, shape=100, chunks=10, path=path, dtype="<f8")
-=======
-        store = self.create_store()
-        path = 'foo/bar'
-        init_array(store, shape=100, chunks=10, path=path, dtype='<f8')
->>>>>>> 1558041d
         a = Array(store, path=path)
         assert not a.is_view
         assert isinstance(a, Array)
@@ -3195,13 +2619,8 @@
             Array(store)
 
         # group is in the way
-<<<<<<< HEAD
-        store = KVStoreV3(dict())
+        store = self.create_store()
         path = "baz"
-=======
-        store = self.create_store()
-        path = 'baz'
->>>>>>> 1558041d
         init_group(store, path=path)
         # can't open with an uninitialized array
         with pytest.raises(ArrayNotFoundError):
@@ -3286,34 +2705,12 @@
 
 
 @pytest.mark.skipif(not v3_api_available, reason="V3 is disabled")
-<<<<<<< HEAD
-class TestArrayWithChunkStoreV3(TestArrayWithChunkStore, TestArrayWithPathV3):
-    @staticmethod
-    def create_array(array_path="arr1", read_only=False, **kwargs):
-        store = KVStoreV3(dict())
-        # separate chunk store
-        chunk_store = KVStoreV3(dict())
-        cache_metadata = kwargs.pop("cache_metadata", True)
-        cache_attrs = kwargs.pop("cache_attrs", True)
-        write_empty_chunks = kwargs.pop("write_empty_chunks", True)
-        init_array(store, path=array_path, chunk_store=chunk_store, **kwargs)
-        return Array(
-            store,
-            path=array_path,
-            read_only=read_only,
-            chunk_store=chunk_store,
-            cache_metadata=cache_metadata,
-            cache_attrs=cache_attrs,
-            write_empty_chunks=write_empty_chunks,
-        )
-=======
 class TestArrayWithChunkStoreV3(TestArrayV3):
     compressor = Blosc()
 
     def create_chunk_store(self):
         store = KVStoreV3(dict())
         return store
->>>>>>> 1558041d
 
     def expected(self):
         return [
@@ -3345,33 +2742,11 @@
 
 
 @pytest.mark.skipif(not v3_api_available, reason="V3 is disabled")
-<<<<<<< HEAD
-class TestArrayWithDirectoryStoreV3(TestArrayWithDirectoryStore, TestArrayWithPathV3):
-    @staticmethod
-    def create_array(array_path="arr1", read_only=False, **kwargs):
-        path = mkdtemp()
-        atexit.register(shutil.rmtree, path)
-        store = DirectoryStoreV3(path)
-        cache_metadata = kwargs.pop("cache_metadata", True)
-        cache_attrs = kwargs.pop("cache_attrs", True)
-        write_empty_chunks = kwargs.pop("write_empty_chunks", True)
-        kwargs.setdefault("compressor", Zlib(1))
-        init_array(store, path=array_path, **kwargs)
-        return Array(
-            store,
-            path=array_path,
-            read_only=read_only,
-            cache_metadata=cache_metadata,
-            cache_attrs=cache_attrs,
-            write_empty_chunks=write_empty_chunks,
-        )
-=======
 class TestArrayWithDirectoryStoreV3(TestArrayV3):
     def create_store(self) -> BaseStore:
         path = mkdtemp()
         atexit.register(shutil.rmtree, path)
         return DirectoryStoreV3(path)
->>>>>>> 1558041d
 
     def test_nbytes_stored(self):
         # dict as store
@@ -3385,135 +2760,44 @@
 
 @skip_test_env_var("ZARR_TEST_ABS")
 @pytest.mark.skipif(not v3_api_available, reason="V3 is disabled")
-<<<<<<< HEAD
-class TestArrayWithABSStoreV3(TestArrayWithABSStore, TestArrayWithPathV3):
-    @staticmethod
-    def absstore():
-=======
 class TestArrayWithABSStoreV3(TestArrayV3):
     def create_store(self) -> ABSStoreV3:
->>>>>>> 1558041d
         client = abs_container()
         store = ABSStoreV3(client=client)
         store.rmdir()
         return store
 
-<<<<<<< HEAD
-    def create_array(self, array_path="arr1", read_only=False, **kwargs):
-        store = self.absstore()
-        kwargs.setdefault("compressor", Zlib(1))
-        cache_metadata = kwargs.pop("cache_metadata", True)
-        cache_attrs = kwargs.pop("cache_attrs", True)
-        write_empty_chunks = kwargs.pop("write_empty_chunks", True)
-        init_array(store, path=array_path, **kwargs)
-        return Array(
-            store,
-            path=array_path,
-            read_only=read_only,
-            cache_metadata=cache_metadata,
-            cache_attrs=cache_attrs,
-            write_empty_chunks=write_empty_chunks,
-        )
-
-
-=======
->>>>>>> 1558041d
+
 # TODO: TestArrayWithN5StoreV3
 # class TestArrayWithN5StoreV3(TestArrayWithDirectoryStoreV3):
 
 
 @pytest.mark.skipif(not v3_api_available, reason="V3 is disabled")
-<<<<<<< HEAD
-class TestArrayWithDBMStoreV3(TestArrayWithDBMStore, TestArrayWithPathV3):
-    @staticmethod
-    def create_array(array_path="arr1", read_only=False, **kwargs):
-        path = mktemp(suffix=".anydbm")
-        atexit.register(atexit_rmglob, path + "*")
-        store = DBMStoreV3(path, flag="n")
-        cache_metadata = kwargs.pop("cache_metadata", True)
-        cache_attrs = kwargs.pop("cache_attrs", True)
-        write_empty_chunks = kwargs.pop("write_empty_chunks", True)
-        kwargs.setdefault("compressor", Zlib(1))
-        init_array(store, path=array_path, **kwargs)
-        return Array(
-            store,
-            path=array_path,
-            read_only=read_only,
-            cache_attrs=cache_attrs,
-            cache_metadata=cache_metadata,
-            write_empty_chunks=write_empty_chunks,
-        )
-=======
 class TestArrayWithDBMStoreV3(TestArrayV3):
     def create_store(self) -> DBMStoreV3:
         path = mktemp(suffix=".anydbm")
         atexit.register(atexit_rmglob, path + "*")
         store = DBMStoreV3(path, flag="n")
         return store
->>>>>>> 1558041d
 
     def test_nbytes_stored(self):
         pass  # not implemented
 
 
 @pytest.mark.skipif(not v3_api_available, reason="V3 is disabled")
-<<<<<<< HEAD
-class TestArrayWithDBMStoreV3BerkeleyDB(TestArrayWithDBMStoreBerkeleyDB, TestArrayWithPathV3):
-    @staticmethod
-    def create_array(array_path="arr1", read_only=False, **kwargs):
-=======
 class TestArrayWithDBMStoreV3BerkeleyDB(TestArrayV3):
     def create_store(self) -> DBMStoreV3:
->>>>>>> 1558041d
         bsddb3 = pytest.importorskip("bsddb3")
         path = mktemp(suffix=".dbm")
         atexit.register(os.remove, path)
         store = DBMStoreV3(path, flag="n", open=bsddb3.btopen)
-<<<<<<< HEAD
-        cache_metadata = kwargs.pop("cache_metadata", True)
-        cache_attrs = kwargs.pop("cache_attrs", True)
-        write_empty_chunks = kwargs.pop("write_empty_chunks", True)
-        kwargs.setdefault("compressor", Zlib(1))
-        init_array(store, path=array_path, **kwargs)
-        return Array(
-            store,
-            path=array_path,
-            read_only=read_only,
-            cache_metadata=cache_metadata,
-            cache_attrs=cache_attrs,
-            write_empty_chunks=write_empty_chunks,
-        )
-=======
         return store
->>>>>>> 1558041d
 
     def test_nbytes_stored(self):
         pass  # not implemented
 
 
 @pytest.mark.skipif(not v3_api_available, reason="V3 is disabled")
-<<<<<<< HEAD
-class TestArrayWithLMDBStoreV3(TestArrayWithLMDBStore, TestArrayWithPathV3):
-    @staticmethod
-    def create_array(array_path="arr1", read_only=False, **kwargs):
-        pytest.importorskip("lmdb")
-        path = mktemp(suffix=".lmdb")
-        atexit.register(atexit_rmtree, path)
-        store = LMDBStoreV3(path, buffers=True)
-        cache_metadata = kwargs.pop("cache_metadata", True)
-        cache_attrs = kwargs.pop("cache_attrs", True)
-        write_empty_chunks = kwargs.pop("write_empty_chunks", True)
-        kwargs.setdefault("compressor", Zlib(1))
-        init_array(store, path=array_path, **kwargs)
-        return Array(
-            store,
-            path=array_path,
-            read_only=read_only,
-            cache_metadata=cache_metadata,
-            cache_attrs=cache_attrs,
-            write_empty_chunks=write_empty_chunks,
-        )
-=======
 class TestArrayWithLMDBStoreV3(TestArrayV3):
     lmdb_buffers = True
 
@@ -3523,7 +2807,6 @@
         atexit.register(atexit_rmtree, path)
         store = LMDBStoreV3(path, buffers=self.lmdb_buffers)
         return store
->>>>>>> 1558041d
 
     def test_store_has_bytes_values(self):
         pass  # returns values as memoryviews/buffers instead of bytes
@@ -3533,66 +2816,21 @@
 
 
 @pytest.mark.skipif(not v3_api_available, reason="V3 is disabled")
-<<<<<<< HEAD
-class TestArrayWithLMDBStoreV3NoBuffers(TestArrayWithLMDBStoreNoBuffers, TestArrayWithPathV3):
-    @staticmethod
-    def create_array(array_path="arr1", read_only=False, **kwargs):
-        pytest.importorskip("lmdb")
-        path = mktemp(suffix=".lmdb")
-        atexit.register(atexit_rmtree, path)
-        store = LMDBStoreV3(path, buffers=False)
-        cache_metadata = kwargs.pop("cache_metadata", True)
-        cache_attrs = kwargs.pop("cache_attrs", True)
-        write_empty_chunks = kwargs.pop("write_empty_chunks", True)
-        kwargs.setdefault("compressor", Zlib(1))
-        init_array(store, path=array_path, **kwargs)
-        return Array(
-            store,
-            path=array_path,
-            read_only=read_only,
-            cache_metadata=cache_metadata,
-            cache_attrs=cache_attrs,
-            write_empty_chunks=write_empty_chunks,
-        )
-=======
 class TestArrayWithLMDBStoreV3NoBuffers(TestArrayWithLMDBStoreV3):
     lmdb_buffers = False
->>>>>>> 1558041d
 
     def test_nbytes_stored(self):
         pass  # not implemented
 
 
 @pytest.mark.skipif(not v3_api_available, reason="V3 is disabled")
-<<<<<<< HEAD
-class TestArrayWithSQLiteStoreV3(TestArrayWithPathV3, TestArrayWithSQLiteStore):
-    @staticmethod
-    def create_array(array_path="arr1", read_only=False, **kwargs):
-=======
 class TestArrayWithSQLiteStoreV3(TestArrayV3):
     def create_store(self):
->>>>>>> 1558041d
         pytest.importorskip("sqlite3")
         path = mktemp(suffix=".db")
         atexit.register(atexit_rmtree, path)
         store = SQLiteStoreV3(path)
-<<<<<<< HEAD
-        cache_metadata = kwargs.pop("cache_metadata", True)
-        cache_attrs = kwargs.pop("cache_attrs", True)
-        write_empty_chunks = kwargs.pop("write_empty_chunks", True)
-        kwargs.setdefault("compressor", Zlib(1))
-        init_array(store, path=array_path, **kwargs)
-        return Array(
-            store,
-            path=array_path,
-            read_only=read_only,
-            cache_metadata=cache_metadata,
-            cache_attrs=cache_attrs,
-            write_empty_chunks=write_empty_chunks,
-        )
-=======
         return store
->>>>>>> 1558041d
 
     def test_nbytes_stored(self):
         pass  # not implemented
@@ -3649,30 +2887,10 @@
 
 
 @pytest.mark.skipif(not v3_api_available, reason="V3 is disabled")
-<<<<<<< HEAD
-class TestArrayWithCustomMappingV3(TestArrayWithPathV3, TestArrayWithCustomMapping):
-    @staticmethod
-    def create_array(array_path="arr1", read_only=False, **kwargs):
-        store = CustomMappingV3()
-        kwargs.setdefault("compressor", Zlib(1))
-        cache_metadata = kwargs.pop("cache_metadata", True)
-        cache_attrs = kwargs.pop("cache_attrs", True)
-        write_empty_chunks = kwargs.pop("write_empty_chunks", True)
-        init_array(store, path=array_path, **kwargs)
-        return Array(
-            store,
-            path=array_path,
-            read_only=read_only,
-            cache_metadata=cache_metadata,
-            cache_attrs=cache_attrs,
-            write_empty_chunks=write_empty_chunks,
-        )
-=======
 class TestArrayWithCustomMappingV3(TestArrayV3):
     def create_store(self):
         store = CustomMappingV3()
         return store
->>>>>>> 1558041d
 
     def test_nbytes_stored(self):
         z = self.create_array(shape=1000, chunks=100)
@@ -3690,30 +2908,10 @@
 
 
 @pytest.mark.skipif(not v3_api_available, reason="V3 is disabled")
-<<<<<<< HEAD
-class TestArrayNoCacheV3(TestArrayWithPathV3, TestArrayNoCache):
-    @staticmethod
-    def create_array(array_path="arr1", read_only=False, **kwargs):
-        store = KVStoreV3(dict())
-        kwargs.setdefault("compressor", Zlib(level=1))
-        cache_metadata = kwargs.pop("cache_metadata", True)
-        cache_attrs = kwargs.pop("cache_attrs", True)
-        write_empty_chunks = kwargs.pop("write_empty_chunks", True)
-        init_array(store, path=array_path, **kwargs)
-        return Array(
-            store,
-            path=array_path,
-            read_only=read_only,
-            cache_metadata=cache_metadata,
-            cache_attrs=cache_attrs,
-            write_empty_chunks=write_empty_chunks,
-        )
-=======
 class TestArrayNoCacheV3(TestArrayWithPathV3):
     def create_store(self):
         store = KVStoreV3(dict())
         return store
->>>>>>> 1558041d
 
     def test_object_arrays_danger(self):
         # skip this one as it only works if metadata are cached
@@ -3721,30 +2919,10 @@
 
 
 @pytest.mark.skipif(not v3_api_available, reason="V3 is disabled")
-<<<<<<< HEAD
-class TestArrayWithStoreCacheV3(TestArrayWithPathV3, TestArrayWithStoreCache):
-    @staticmethod
-    def create_array(array_path="arr1", read_only=False, **kwargs):
-        store = LRUStoreCacheV3(dict(), max_size=None)
-        kwargs.setdefault("compressor", Zlib(level=1))
-        cache_metadata = kwargs.pop("cache_metadata", True)
-        cache_attrs = kwargs.pop("cache_attrs", True)
-        write_empty_chunks = kwargs.pop("write_empty_chunks", True)
-        init_array(store, path=array_path, **kwargs)
-        return Array(
-            store,
-            path=array_path,
-            read_only=read_only,
-            cache_metadata=cache_metadata,
-            cache_attrs=cache_attrs,
-            write_empty_chunks=write_empty_chunks,
-        )
-=======
 class TestArrayWithStoreCacheV3(TestArrayV3):
     def create_store(self):
         store = LRUStoreCacheV3(dict(), max_size=None)
         return store
->>>>>>> 1558041d
 
     def test_store_has_bytes_values(self):
         # skip as the cache has no control over how the store provides values
@@ -3753,30 +2931,6 @@
 
 @pytest.mark.skipif(have_fsspec is False, reason="needs fsspec")
 @pytest.mark.skipif(not v3_api_available, reason="V3 is disabled")
-<<<<<<< HEAD
-class TestArrayWithFSStoreV3(TestArrayWithPathV3, TestArrayWithFSStore):
-    @staticmethod
-    def create_array(array_path="arr1", read_only=False, **kwargs):
-        path = mkdtemp()
-        atexit.register(shutil.rmtree, path)
-        key_separator = kwargs.pop("key_separator", ".")
-        store = FSStoreV3(
-            path, key_separator=key_separator, auto_mkdir=True, **fsspec_mapper_kwargs
-        )
-        cache_metadata = kwargs.pop("cache_metadata", True)
-        cache_attrs = kwargs.pop("cache_attrs", True)
-        write_empty_chunks = kwargs.pop("write_empty_chunks", True)
-        kwargs.setdefault("compressor", Blosc())
-        init_array(store, path=array_path, **kwargs)
-        return Array(
-            store,
-            path=array_path,
-            read_only=read_only,
-            cache_metadata=cache_metadata,
-            cache_attrs=cache_attrs,
-            write_empty_chunks=write_empty_chunks,
-        )
-=======
 class TestArrayWithFSStoreV3(TestArrayV3):
     compressor = Blosc()
 
@@ -3790,10 +2944,9 @@
             auto_mkdir=True,
             create=True,
             check=True,
-            missing_exceptions=None
+            missing_exceptions=None,
         )
         return store
->>>>>>> 1558041d
 
     def expected(self):
         return [
@@ -3807,45 +2960,23 @@
 
 @pytest.mark.skipif(have_fsspec is False, reason="needs fsspec")
 @pytest.mark.skipif(not v3_api_available, reason="V3 is disabled")
-<<<<<<< HEAD
-class TestArrayWithFSStoreV3FromFilesystem(TestArrayWithPathV3, TestArrayWithFSStore):
-    @staticmethod
-    def create_array(array_path="arr1", read_only=False, **kwargs):
-=======
 class TestArrayWithFSStoreV3FromFilesystem(TestArrayWithFSStoreV3):
     def create_store(self):
->>>>>>> 1558041d
         from fsspec.implementations.local import LocalFileSystem
 
         fs = LocalFileSystem(auto_mkdir=True)
         path = mkdtemp()
         atexit.register(shutil.rmtree, path)
-<<<<<<< HEAD
-        key_separator = kwargs.pop("key_separator", ".")
-        store = FSStoreV3(path, fs=fs, key_separator=key_separator, **fsspec_mapper_kwargs)
-        cache_metadata = kwargs.pop("cache_metadata", True)
-        cache_attrs = kwargs.pop("cache_attrs", True)
-        write_empty_chunks = kwargs.pop("write_empty_chunks", True)
-        kwargs.setdefault("compressor", Blosc())
-        init_array(store, path=array_path, **kwargs)
-        return Array(
-            store,
-            path=array_path,
-            read_only=read_only,
-            cache_metadata=cache_metadata,
-            cache_attrs=cache_attrs,
-            write_empty_chunks=write_empty_chunks,
+        key_separator = self.dimension_separator
+        store = FSStoreV3(
+            path,
+            fs=fs,
+            key_separator=key_separator,
+            create=True,
+            check=True,
+            missing_exceptions=None,
         )
-=======
-        key_separator = self.dimension_separator
-        store = FSStoreV3(path,
-                          fs=fs,
-                          key_separator=key_separator,
-                          create=True,
-                          check=True,
-                          missing_exceptions=None)
         return store
->>>>>>> 1558041d
 
     def expected(self):
         return [
@@ -3859,31 +2990,8 @@
 
 @pytest.mark.skipif(have_fsspec is False, reason="needs fsspec")
 @pytest.mark.skipif(not v3_api_available, reason="V3 is disabled")
-<<<<<<< HEAD
-class TestArrayWithFSStoreV3PartialRead(TestArrayWithPathV3, TestArrayWithFSStorePartialRead):
-    @staticmethod
-    def create_array(array_path="arr1", read_only=False, **kwargs):
-        path = mkdtemp()
-        atexit.register(shutil.rmtree, path)
-        store = FSStoreV3(path)
-        cache_metadata = kwargs.pop("cache_metadata", True)
-        cache_attrs = kwargs.pop("cache_attrs", True)
-        write_empty_chunks = kwargs.pop("write_empty_chunks", True)
-        kwargs.setdefault("compressor", Blosc())
-        init_array(store, path=array_path, **kwargs)
-        return Array(
-            store,
-            path=array_path,
-            read_only=read_only,
-            cache_metadata=cache_metadata,
-            cache_attrs=cache_attrs,
-            partial_decompress=True,
-            write_empty_chunks=write_empty_chunks,
-        )
-=======
 class TestArrayWithFSStoreV3PartialRead(TestArrayWithFSStoreV3):
     partial_decompress = True
->>>>>>> 1558041d
 
     def expected(self):
         return [
@@ -3898,28 +3006,12 @@
 @pytest.mark.skipif(have_fsspec is False, reason="needs fsspec")
 @pytest.mark.skipif(not v3_api_available, reason="V3 is disabled")
 @pytest.mark.skipif(not v3_sharding_available, reason="sharding is disabled")
-<<<<<<< HEAD
-class TestArrayWithFSStoreV3PartialReadUncompressedSharded(
-    TestArrayWithPathV3, TestArrayWithFSStorePartialRead
-):
-    @staticmethod
-    def create_array(array_path="arr1", read_only=False, **kwargs):
-        path = mkdtemp()
-        atexit.register(shutil.rmtree, path)
-        store = FSStoreV3(path)
-        cache_metadata = kwargs.pop("cache_metadata", True)
-        cache_attrs = kwargs.pop("cache_attrs", True)
-        write_empty_chunks = kwargs.pop("write_empty_chunks", True)
-        kwargs.setdefault("compressor", None)
-        num_dims = 1 if isinstance(kwargs["shape"], int) else len(kwargs["shape"])
-=======
 class TestArrayWithFSStoreV3PartialReadUncompressedSharded(TestArrayWithFSStoreV3):
     partial_decompress = True
     compressor = None
 
     def create_storage_transformers(self, shape) -> Tuple[Any]:
         num_dims = 1 if isinstance(shape, int) else len(shape)
->>>>>>> 1558041d
         sharding_transformer = ShardingStorageTransformer(
             "indexed", chunks_per_shard=(2,) * num_dims
         )
@@ -3950,31 +3042,8 @@
 
 @pytest.mark.skipif(have_fsspec is False, reason="needs fsspec")
 @pytest.mark.skipif(not v3_api_available, reason="V3 is disabled")
-<<<<<<< HEAD
-class TestArrayWithFSStoreV3Nested(TestArrayWithPathV3, TestArrayWithFSStoreNested):
-    @staticmethod
-    def create_array(array_path="arr1", read_only=False, **kwargs):
-        path = mkdtemp()
-        atexit.register(shutil.rmtree, path)
-        key_separator = kwargs.pop("key_separator", "/")
-        store = FSStoreV3(path, key_separator=key_separator, auto_mkdir=True)
-        cache_metadata = kwargs.pop("cache_metadata", True)
-        cache_attrs = kwargs.pop("cache_attrs", True)
-        write_empty_chunks = kwargs.pop("write_empty_chunks", True)
-        kwargs.setdefault("compressor", Blosc())
-        init_array(store, path=array_path, **kwargs)
-        return Array(
-            store,
-            path=array_path,
-            read_only=read_only,
-            cache_metadata=cache_metadata,
-            cache_attrs=cache_attrs,
-            write_empty_chunks=write_empty_chunks,
-        )
-=======
 class TestArrayWithFSStoreV3Nested(TestArrayWithFSStoreV3):
     dimension_separator = "/"
->>>>>>> 1558041d
 
     def expected(self):
         return [
@@ -3988,34 +3057,8 @@
 
 @pytest.mark.skipif(have_fsspec is False, reason="needs fsspec")
 @pytest.mark.skipif(not v3_api_available, reason="V3 is disabled")
-<<<<<<< HEAD
-class TestArrayWithFSStoreV3NestedPartialRead(
-    TestArrayWithPathV3, TestArrayWithFSStoreNestedPartialRead
-):
-    @staticmethod
-    def create_array(array_path="arr1", read_only=False, **kwargs):
-        path = mkdtemp()
-        atexit.register(shutil.rmtree, path)
-        key_separator = kwargs.pop("key_separator", "/")
-        store = FSStoreV3(path, key_separator=key_separator, auto_mkdir=True)
-        cache_metadata = kwargs.pop("cache_metadata", True)
-        cache_attrs = kwargs.pop("cache_attrs", True)
-        write_empty_chunks = kwargs.pop("write_empty_chunks", True)
-        kwargs.setdefault("compressor", Blosc())
-        init_array(store, path=array_path, **kwargs)
-        return Array(
-            store,
-            path=array_path,
-            read_only=read_only,
-            cache_metadata=cache_metadata,
-            cache_attrs=cache_attrs,
-            partial_decompress=True,
-            write_empty_chunks=write_empty_chunks,
-        )
-=======
 class TestArrayWithFSStoreV3NestedPartialRead(TestArrayWithFSStoreV3):
     dimension_separator = "/"
->>>>>>> 1558041d
 
     def expected(self):
         return [
@@ -4029,41 +3072,10 @@
 
 @pytest.mark.skipif(not v3_api_available, reason="V3 is disabled")
 class TestArrayWithStorageTransformersV3(TestArrayWithChunkStoreV3):
-<<<<<<< HEAD
-    @staticmethod
-    def create_array(array_path="arr1", read_only=False, **kwargs):
-        store = KVStoreV3(dict())
-        # separate chunk store
-        chunk_store = KVStoreV3(dict())
-        cache_metadata = kwargs.pop("cache_metadata", True)
-        cache_attrs = kwargs.pop("cache_attrs", True)
-        write_empty_chunks = kwargs.pop("write_empty_chunks", True)
-        dummy_storage_transformer = DummyStorageTransfomer(
-            "dummy_type", test_value=DummyStorageTransfomer.TEST_CONSTANT
-        )
-        init_array(
-            store,
-            path=array_path,
-            chunk_store=chunk_store,
-            storage_transformers=[dummy_storage_transformer],
-            **kwargs,
-        )
-        return Array(
-            store,
-            path=array_path,
-            read_only=read_only,
-            chunk_store=chunk_store,
-            cache_metadata=cache_metadata,
-            cache_attrs=cache_attrs,
-            write_empty_chunks=write_empty_chunks,
-        )
-=======
-
     def create_storage_transformers(self, shape) -> Tuple[Any]:
         return (
             DummyStorageTransfomer("dummy_type", test_value=DummyStorageTransfomer.TEST_CONSTANT),
         )
->>>>>>> 1558041d
 
     def expected(self):
         return [
@@ -4077,38 +3089,12 @@
 
 @pytest.mark.skipif(not v3_api_available, reason="V3 is disabled")
 @pytest.mark.skipif(not v3_sharding_available, reason="sharding is disabled")
-<<<<<<< HEAD
-class TestArrayWithShardingStorageTransformerV3(TestArrayWithPathV3):
-    @staticmethod
-    def create_array(array_path="arr1", read_only=False, **kwargs):
-        store = KVStoreV3(dict())
-        cache_metadata = kwargs.pop("cache_metadata", True)
-        cache_attrs = kwargs.pop("cache_attrs", True)
-        write_empty_chunks = kwargs.pop("write_empty_chunks", True)
-        kwargs.setdefault("compressor", None)
-        num_dims = 1 if isinstance(kwargs["shape"], int) else len(kwargs["shape"])
-        sharding_transformer = ShardingStorageTransformer(
-            "indexed", chunks_per_shard=(2,) * num_dims
-        )
-        init_array(store, path=array_path, storage_transformers=[sharding_transformer], **kwargs)
-        return Array(
-            store,
-            path=array_path,
-            read_only=read_only,
-            cache_metadata=cache_metadata,
-            cache_attrs=cache_attrs,
-            write_empty_chunks=write_empty_chunks,
-        )
-=======
 class TestArrayWithShardingStorageTransformerV3(TestArrayV3):
     compressor = None
 
     def create_storage_transformers(self, shape) -> Tuple[Any]:
-        num_dims = (1 if isinstance(shape, int) else len(shape))
-        return (
-            ShardingStorageTransformer("indexed", chunks_per_shard=(2, ) * num_dims),
-        )
->>>>>>> 1558041d
+        num_dims = 1 if isinstance(shape, int) else len(shape)
+        return (ShardingStorageTransformer("indexed", chunks_per_shard=(2,) * num_dims),)
 
     def test_nbytes_stored(self):
         z = self.create_array(shape=1000, chunks=100)
